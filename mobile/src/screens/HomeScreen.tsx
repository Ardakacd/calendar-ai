import React, { useState, useRef, useEffect } from 'react';
import {
  View,
  StyleSheet,
  ScrollView,
  KeyboardAvoidingView,
  TextInput,
  Platform,
  TouchableOpacity,
} from 'react-native';
import { Text, Avatar, IconButton } from 'react-native-paper';
import { LinearGradient } from 'expo-linear-gradient';
import { useNavigation } from '@react-navigation/native';
import MicButton from '../components/MicButton';
import ListComponent from '../components/ListComponent';
import DeleteComponent from '../components/DeleteComponent';
import CreateComponent from '../components/CreateComponent';
import UpdateComponent from '../components/UpdateComponent';
import { useCalendarAPI } from '../services/api';
import { useAuth } from '../contexts/AuthContext';
import { Event, EventCreate } from '../models/event';


// Animated thinking dots component
const ThinkingDots = () => {
  const [dots, setDots] = useState('');

  useEffect(() => {
    const interval = setInterval(() => {
      setDots(prev => {
        if (prev === '...') return '';
        if (prev === '..') return '...';
        if (prev === '.') return '..';
        return '.';
      });
    }, 500);

    return () => clearInterval(interval);
  }, []);

  return <Text style={{ fontSize: 16, lineHeight: 22, color: 'rgba(255, 255, 255, 0.9)' }}>{dots}</Text>;
};

interface ChatMessage {
  id: string;
  type: 'user' | 'ai';
  content: string;
  timestamp: Date;
  eventData?: EventCreate[] | EventCreate;
  events?: Event[];
  updateArguments?: any;
  responseType?: 'text' | 'list' | 'delete' | 'create' | 'update';
<<<<<<< HEAD
  conflictEvent?: Event[] | Event;
=======
  conflictEvent?: Event; // Add conflict event
>>>>>>> 8edb817f
}

export default function HomeScreen() {
  const navigation = useNavigation();
  const [messages, setMessages] = useState<ChatMessage[]>([
    {
      id: Date.now().toString(),
      type: 'ai',
      content: 'Merhaba, bugün size nasıl yardımcı olabilirim?',
      timestamp: new Date(),
      eventData: undefined,
      events: undefined,
      responseType: 'text',
    }
  ]);
  const [inputText, setInputText] = useState('');
  const [isProcessing, setIsProcessing] = useState(false);
  const [isThinking, setIsThinking] = useState(false);
  const [hasUncompletedComponent, setHasUncompletedComponent] = useState(false);
  const { transcribeAudio, addEvents, processText, deleteMultipleEvents, updateEvent } = useCalendarAPI();
  const { user } = useAuth();
  const scrollViewRef = useRef<ScrollView>(null);
  const inputRef = useRef<TextInput>(null);
  

<<<<<<< HEAD
  const addMessage = (type: 'user' | 'ai', content: string, eventData?: EventCreate[] | EventCreate, events?: Event[], responseType: 'text' | 'list' | 'delete' | 'create' | 'update' = 'text', updateArguments?: any, conflictEvent?: Event) => {
=======
  const addMessage = (type: 'user' | 'ai', content: string, eventData?: EventCreate, events?: Event[], responseType: 'text' | 'list' | 'delete' | 'create' | 'update' = 'text', updateArguments?: any, conflictEvent?: Event) => {
>>>>>>> 8edb817f
    const newMessage: ChatMessage = {
      id: Date.now().toString(),
      type,
      content: content ? content.trim() : '',
      timestamp: new Date(),
      eventData,
      events,
      updateArguments,
      responseType,
      conflictEvent,
    };
    setMessages(prev => [...prev, newMessage]);
  };

  const scrollToBottom = () => {
    setTimeout(() => {
      scrollViewRef.current?.scrollToEnd({ animated: true });
    }, 100);
  };

  const handleSendMessage = async () => {
    if (!inputText.trim()) return;

    const userMessage = inputText.trim();
    addMessage('user', userMessage);
    setInputText('');
    scrollToBottom();
    await handleProcessText(userMessage)

    // Maintain focus on the input
    setTimeout(() => {
      inputRef.current?.focus();
    }, 100);

  };

  const handleProcessText = async (text: string) => {
    setIsThinking(true);
    try {
      const response = await processText(text)
    
      if (response && typeof response === 'object' && response.type === 'list' && response.events) {
        addMessage('ai', response.message || 'İşte etkinlikleriniz:', undefined, response.events, 'list')
      } else if (response && typeof response === 'object' && response.type === 'delete' && response.events) {
        addMessage('ai', response.message || 'Silinecek etkinlikleri seçin:', undefined, response.events, 'delete')
        setHasUncompletedComponent(true);
<<<<<<< HEAD
      } else if (response && typeof response === 'object' && response.type === 'create' && response.events) {
        addMessage('ai', response.message || 'Lütfen etkinlik detaylarını gözden geçirin:', response.events, undefined, 'create', undefined, response.conflict_events)
=======
      } else if (response && typeof response === 'object' && response.type === 'create' && response.event) {
        addMessage('ai', response.message || 'Lütfen etkinlik detaylarını gözden geçirin:', response.event, undefined, 'create', undefined, response.conflict_event)
>>>>>>> 8edb817f
        setHasUncompletedComponent(true);
      } else if (response && typeof response === 'object' && response.type === 'update' && response.events) {
        addMessage('ai', response.message || 'Güncellenecek etkinlikleri seçin:', undefined, response.events, 'update', response.update_arguments, response.update_conflict_event)
        setHasUncompletedComponent(true);
      } else {
        // Handle string responses or other types
        const message = typeof response === 'string' ? response : (response?.message || 'Komut başarıyla işlendi.');
        addMessage('ai', message, undefined, undefined, 'text')
      }
      
      scrollToBottom();
    } catch (error) {
      addMessage('ai', 'Üzgünüm, komutunuzu işleyemedim. Lütfen tekrar deneyin.');
      scrollToBottom();
    } finally {
      setIsThinking(false);
    }
  }

  const handleVoiceCommand = async (audioUri: string) => {
    setIsProcessing(true);

    try {
      const response = await transcribeAudio(audioUri);
      const userMessage = response.message || 'Ses komutu işlendi';
      addMessage('user', userMessage);
      scrollToBottom();
      await handleProcessText(userMessage)

      //await processCommand(userMessage);
    } catch (error) {
      console.error('Error processing voice command:', error);
      addMessage('ai', 'Üzgünüm, ses komutunuzu işleyemedim. Lütfen tekrar deneyin.');
      scrollToBottom();
    } finally {
      setIsProcessing(false);
    }
  };

  const handleDeleteEvent = async (eventIds: string[]) => {
    try {
      const response = await deleteMultipleEvents(eventIds);
      addMessage('ai', response.message || 'Etkinlikler basariyla silindi!', undefined, undefined, 'text');
      scrollToBottom();
    } catch (error) {
      addMessage('ai', 'Etkinlikler silinemedi. Lütfen tekrar deneyin.', undefined, undefined, 'text');
      scrollToBottom();
    }
  };

  const handleCreateEvent = async (eventData: EventCreate[]) => {
    try {
      await addEvents(eventData);
      addMessage('ai', 'Etkinlik başarıyla oluşturuldu!', undefined, undefined, 'text');
      scrollToBottom();
    } catch (error: any) {
      const message = error.response?.data?.detail || 'Etkinlik oluşturulamadı. Lütfen tekrar deneyin.'
      addMessage('ai', message, undefined, undefined, 'text');
      scrollToBottom();
    }
  };

  const handleUpdateEvent = async (eventId: string, updatedEvent: any) => {
    try {
      await updateEvent(eventId, updatedEvent);
      addMessage('ai', 'Etkinlik başarıyla güncellendi!', undefined, undefined, 'text');
      scrollToBottom();
    } catch (error: any) {
      const message = error.response?.data?.detail || 'Etkinlik güncellenemedi. Lütfen tekrar deneyin.'
      addMessage('ai', message, undefined, undefined, 'text');
      scrollToBottom();
    }
  };

  // Function to mark component as completed
  const markComponentAsCompleted = () => {
    setHasUncompletedComponent(false);
  };

  const renderMessage = (message: ChatMessage) => {
    const isUser = message.type === 'user';

    return (
      <View key={message.id} style={[styles.messageContainer, isUser ? styles.userMessage : styles.aiMessage]}>
        <View style={[styles.messageBubble, isUser ? styles.userBubble : styles.aiBubble]}>
          <Text style={[styles.messageText, isUser ? styles.userMessageText : styles.aiMessageText]}>
            {message.content}
          </Text>

          {message.responseType === 'list' && message.events && (
            <ListComponent 
              events={message.events} 
            />
          )}

          {message.responseType === 'delete' && message.events && (
            <DeleteComponent 
              events={message.events}
              onDelete={handleDeleteEvent}
              onCompleted={markComponentAsCompleted}
            />
          )}

          {message.responseType === 'create' && message.eventData && (
            <CreateComponent 
              eventData={message.eventData as unknown as EventCreate[]}
              onCreate={handleCreateEvent}
              onCompleted={markComponentAsCompleted}
<<<<<<< HEAD
              conflictEvents={message.conflictEvent as any}
=======
              conflictEvent={message.conflictEvent}
>>>>>>> 8edb817f
            />
          )}

          {message.responseType === 'update' && message.events && (
            <UpdateComponent 
              events={message.events}
              updateArguments={message.updateArguments || {}}
              onUpdate={handleUpdateEvent}
              onCompleted={markComponentAsCompleted}
<<<<<<< HEAD
              conflictEvent={message.conflictEvent as any}
=======
              conflictEvent={message.conflictEvent}
>>>>>>> 8edb817f
            />
          )}

        </View>
      </View>
    );
  };

  return (
    <LinearGradient
      colors={['#667eea', '#764ba2']}
      style={styles.container}
    >
      <View style={styles.header}>
        <TouchableOpacity onPress={() => navigation.navigate('Profile' as never)}>
          <View style={styles.userInfo}>
            <Avatar.Text
              size={40}
              label={user?.name?.charAt(0)?.toUpperCase() || 'U'}
              style={styles.avatar}
            />
            <View style={styles.userText}>
              <Text style={styles.userName}>{user?.name || 'User'}</Text>
            </View>
          </View>
        </TouchableOpacity>
        <IconButton
          icon="calendar"
          iconColor="white"
          size={24}
          onPress={() => navigation.navigate('Calendar' as never)}
          style={styles.logoutButton}
        />
      </View>

      <KeyboardAvoidingView
        style={styles.chatContainer}
        behavior={Platform.OS === 'ios' ? 'padding' : 'height'}
      >
        <ScrollView
          ref={scrollViewRef}
          style={styles.messagesContainer}
          contentContainerStyle={styles.messagesContent}
          showsVerticalScrollIndicator={false}
        >
          {messages.map(renderMessage)}
          {isThinking && (
            <View style={[styles.messageContainer, styles.aiMessage]}>
              <View style={[styles.messageBubble, styles.aiBubble]}>
                <ThinkingDots />
              </View>
            </View>
          )}
        </ScrollView>

        <View style={styles.inputContainer}>
          <TextInput
            value={inputText}
            onChangeText={setInputText}
            placeholder="Komutunuzu yazın..."
            placeholderTextColor="rgba(255, 255, 255, 0.6)"
            onSubmitEditing={handleSendMessage}
            returnKeyType="send"
            style={[styles.textInput, hasUncompletedComponent && styles.disabledInput]}
            contextMenuHidden={true}
            selectTextOnFocus={false}
            autoCorrect={false}
            autoCapitalize="none"
            editable={!hasUncompletedComponent}
            pointerEvents={hasUncompletedComponent ? "none" : "auto"}
            ref={inputRef}
          />
          <View>
            {inputText.trim() ? (
              <IconButton
                icon="send"
                iconColor="white"
                size={20}
                onPress={handleSendMessage}
                style={[styles.sendButton, hasUncompletedComponent && styles.disabledButton]}
                disabled={hasUncompletedComponent}
              />
            ) : (
              <MicButton
                onRecordingComplete={handleVoiceCommand}
                isProcessing={isProcessing}
                disabled={hasUncompletedComponent}
              />
            )}
          </View>
        </View>
      </KeyboardAvoidingView>

    </LinearGradient>
  );
}

const styles = StyleSheet.create({
  container: {
    flex: 1,
  },
  header: {
    flexDirection: 'row',
    justifyContent: 'space-between',
    alignItems: 'center',
    paddingHorizontal: 20,
    paddingTop: 80,
    paddingBottom: 20,
  },
  userInfo: {
    flexDirection: 'row',
    alignItems: 'center',
    flex: 1,
  },
  avatar: {
    backgroundColor: 'rgba(255, 255, 255, 0.2)',
    marginRight: 12,
  },
  userText: {
    flex: 1,
  },
  userName: {
    fontSize: 16,
    fontWeight: 'bold',
    color: 'white',
  },
  logoutButton: {
    backgroundColor: 'rgba(255, 255, 255, 0.1)',
    marginLeft: 10,
  },
  chatContainer: {
    flex: 1,
    borderTopWidth:3,
    borderTopColor:'rgba(255, 255, 255, 0.1)',
    paddingTop: 12
  },
  messagesContainer: {
    flex: 1,
  },
  messagesContent: {
    paddingHorizontal: 8,
    paddingBottom: 20,
  },
  inputContainer: {
    flexDirection: 'row',
    alignItems: 'center',
    paddingHorizontal: 20,
    paddingTop:20,
    paddingBottom: 32,
    backgroundColor: 'rgba(255, 255, 255, 0.1)',
    borderTopWidth: 1,
    borderTopColor: 'rgba(255, 255, 255, 0.1)',
    gap: 8
  },
  textInput: {
    flex: 1,
    backgroundColor: 'rgba(255, 255, 255, 0.15)',
    borderBottomLeftRadius: 18,
    borderBottomRightRadius: 18,
    borderTopLeftRadius: 18,
    borderTopRightRadius: 18,
    paddingHorizontal: 12,
    paddingVertical: 12,
    fontSize: 14,
    color: 'white',
    borderWidth: 0,
    borderColor: 'transparent',
  },
  disabledInput: {
    opacity: 0.5,
    backgroundColor: 'rgba(255, 255, 255, 0.05)',
  },
  inputButtons: {
    flexDirection: 'row',
    alignItems: 'center',
  },
  sendButton: {
    backgroundColor: 'rgba(255, 255, 255, 0.2)',
    borderRadius: 20,
    width: 40,
    height: 40,
    margin: 0,
    padding:0
  },
  disabledButton: {
    opacity: 0.5,
    backgroundColor: 'rgba(255, 255, 255, 0.05)',
  },
  messageContainer: {
    marginVertical: 8,
    paddingHorizontal: 8,
  },
  userMessage: {
    alignItems: 'flex-end',
  },
  aiMessage: {
    alignItems: 'flex-start',
  },
  messageBubble: {
    maxWidth: '90%',
    paddingHorizontal: 16,
    paddingVertical: 12,
    borderRadius: 20,
  },
  userBubble: {
    backgroundColor: '#667eea',
    borderBottomRightRadius: 4,
  },
  aiBubble: {
    backgroundColor: 'rgba(255, 255, 255, 0.15)',
    borderBottomLeftRadius: 4,
  },
  messageText: {
    fontSize: 16,
    lineHeight: 22,
  },
  userMessageText: {
    color: 'white',
  },
  aiMessageText: {
    color: 'rgba(255, 255, 255, 0.9)',
  },
  eventCard: {
    marginTop: 12,
    backgroundColor: 'rgba(255, 255, 255, 0.1)',
    borderRadius: 12,
  },
  eventTitle: {
    fontSize: 16,
    fontWeight: 'bold',
    marginBottom: 8,
    color: 'white',
  },
  eventDetail: {
    fontSize: 14,
    color: 'rgba(255, 255, 255, 0.8)',
    marginBottom: 4,
  },
}); <|MERGE_RESOLUTION|>--- conflicted
+++ resolved
@@ -50,11 +50,7 @@
   events?: Event[];
   updateArguments?: any;
   responseType?: 'text' | 'list' | 'delete' | 'create' | 'update';
-<<<<<<< HEAD
   conflictEvent?: Event[] | Event;
-=======
-  conflictEvent?: Event; // Add conflict event
->>>>>>> 8edb817f
 }
 
 export default function HomeScreen() {
@@ -79,12 +75,7 @@
   const scrollViewRef = useRef<ScrollView>(null);
   const inputRef = useRef<TextInput>(null);
   
-
-<<<<<<< HEAD
   const addMessage = (type: 'user' | 'ai', content: string, eventData?: EventCreate[] | EventCreate, events?: Event[], responseType: 'text' | 'list' | 'delete' | 'create' | 'update' = 'text', updateArguments?: any, conflictEvent?: Event) => {
-=======
-  const addMessage = (type: 'user' | 'ai', content: string, eventData?: EventCreate, events?: Event[], responseType: 'text' | 'list' | 'delete' | 'create' | 'update' = 'text', updateArguments?: any, conflictEvent?: Event) => {
->>>>>>> 8edb817f
     const newMessage: ChatMessage = {
       id: Date.now().toString(),
       type,
@@ -131,13 +122,8 @@
       } else if (response && typeof response === 'object' && response.type === 'delete' && response.events) {
         addMessage('ai', response.message || 'Silinecek etkinlikleri seçin:', undefined, response.events, 'delete')
         setHasUncompletedComponent(true);
-<<<<<<< HEAD
       } else if (response && typeof response === 'object' && response.type === 'create' && response.events) {
         addMessage('ai', response.message || 'Lütfen etkinlik detaylarını gözden geçirin:', response.events, undefined, 'create', undefined, response.conflict_events)
-=======
-      } else if (response && typeof response === 'object' && response.type === 'create' && response.event) {
-        addMessage('ai', response.message || 'Lütfen etkinlik detaylarını gözden geçirin:', response.event, undefined, 'create', undefined, response.conflict_event)
->>>>>>> 8edb817f
         setHasUncompletedComponent(true);
       } else if (response && typeof response === 'object' && response.type === 'update' && response.events) {
         addMessage('ai', response.message || 'Güncellenecek etkinlikleri seçin:', undefined, response.events, 'update', response.update_arguments, response.update_conflict_event)
@@ -246,11 +232,7 @@
               eventData={message.eventData as unknown as EventCreate[]}
               onCreate={handleCreateEvent}
               onCompleted={markComponentAsCompleted}
-<<<<<<< HEAD
               conflictEvents={message.conflictEvent as any}
-=======
-              conflictEvent={message.conflictEvent}
->>>>>>> 8edb817f
             />
           )}
 
@@ -260,11 +242,7 @@
               updateArguments={message.updateArguments || {}}
               onUpdate={handleUpdateEvent}
               onCompleted={markComponentAsCompleted}
-<<<<<<< HEAD
               conflictEvent={message.conflictEvent as any}
-=======
-              conflictEvent={message.conflictEvent}
->>>>>>> 8edb817f
             />
           )}
 
