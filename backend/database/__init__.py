"""
Database package for Calendar AI application.

This package provides:
- Database models (EventModel, UserModel)
- Database configuration and connection pooling
- Database initialization and health checks
- Production-ready database utilities
"""

from .models.event import EventModel
from .models.user import UserModel
from .config import (
    get_db,
    get_db_session,
    get_async_db,
    init_db,
    get_pool_status,
    health_check,
    get_async_db_context_manager
)

__all__ = [
    "EventModel",
    "UserModel",
    "get_db",
    "get_db_session",
    "get_async_db",
    "init_db",
    "get_pool_status",
<<<<<<< HEAD
    "health_check"
=======
    "health_check",
    "get_async_db_context_manager"
>>>>>>> ed9a323f
]

# This file makes the database directory a Python package <|MERGE_RESOLUTION|>--- conflicted
+++ resolved
@@ -28,12 +28,8 @@
     "get_async_db",
     "init_db",
     "get_pool_status",
-<<<<<<< HEAD
-    "health_check"
-=======
     "health_check",
     "get_async_db_context_manager"
->>>>>>> ed9a323f
 ]
 
 # This file makes the database directory a Python package 