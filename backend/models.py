--- conflicted
+++ resolved
@@ -1,7 +1,3 @@
-<<<<<<< HEAD
-from pydantic import BaseModel, EmailStr, Field, computed_field
-=======
->>>>>>> ed9a323f
 from typing import Optional, List
 from datetime import datetime as dt
 from pydantic import BaseModel, EmailStr, Field, field_validator
@@ -38,22 +34,9 @@
 class EventBase(BaseModel):
     title: str
     startDate: dt  # Use proper datetime type with timezone support
-<<<<<<< HEAD
-    endDate: Optional[dt] = None  # End date (nullable)
-=======
     endDate: dt  # End date
->>>>>>> ed9a323f
     duration: Optional[int] = None  # Duration in minutes for input
     location: Optional[str] = None
-
-    @computed_field
-    @property
-    def computed_duration(self) -> Optional[int]:
-        """Calculate duration in minutes from startDate and endDate"""
-        if self.startDate and self.endDate:
-            delta = self.endDate - self.startDate
-            return int(delta.total_seconds() / 60)
-        return None
 
     class Config:
         json_encoders = {
@@ -64,18 +47,7 @@
     title: str
     startDate: dt
     duration: Optional[int] = None  # Duration in minutes for input
-<<<<<<< HEAD
-    endDate: Optional[dt] = None  # End date (nullable) - can be provided directly
     location: Optional[str] = None
-    user_id: int  # References internal user.id
-=======
-    location: Optional[str] = None
-
-    class Config:
-        json_encoders = {
-            dt: lambda v: v.isoformat()
-        }
->>>>>>> ed9a323f
 
     class Config:
         json_encoders = {
@@ -86,10 +58,6 @@
     title: Optional[str] = None
     startDate: Optional[dt] = None
     duration: Optional[int] = None  # Duration in minutes for input
-<<<<<<< HEAD
-    endDate: Optional[dt] = None  # End date (nullable) - can be provided directly
-=======
->>>>>>> ed9a323f
     location: Optional[str] = None
 
     class Config:
@@ -141,15 +109,6 @@
 class TranscribeMessage(BaseModel):
     message: str
 
-<<<<<<< HEAD
-# Confirmation Models for the frontend
-class EventConfirmationData(BaseModel):
-    title: str
-    startDate: str  # ISO format string
-    duration: Optional[int] = None  # Duration in minutes
-    location: Optional[str] = None
-    event_id: Optional[str] = None  # For update/delete operations
-=======
 class ProcessInput(BaseModel):
     text: str
     current_datetime: str
@@ -160,7 +119,6 @@
     type: str = "list"
     message: str
     events: List[Event]
->>>>>>> ed9a323f
 
 class SuccessfulDeleteResponse(BaseModel):
     type: str = "delete"
